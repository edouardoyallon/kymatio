--- conflicted
+++ resolved
@@ -7,10 +7,6 @@
 
 BACKEND_NAME = 'torch'
 
-<<<<<<< HEAD
-from ...backend.torch_backend import _iscomplex, Modulus
-
-=======
 from ...backend.torch_backend import _iscomplex
 
 
@@ -134,7 +130,6 @@
     norm[...,0] = modulus(x)
 
     return norm
->>>>>>> 2f455210
 
 def subsample_fourier(x, k):
     """Subsampling in the Fourier domain
